--- conflicted
+++ resolved
@@ -8,11 +8,6 @@
 
 RPMD results produced from this code contributed to the paper ["*Quantum Rates in Dissipative Systems with Spatially Varying Friction*", Bridge et al., J. Chem. Phys. (2024).](https://doi.org/10.1063/5.0216823)
 
-
-<<<<<<< HEAD
-=======
-<img src="https://github.com/olibridge01/NonlinearDissipativeSystems/assets/86416298/7b7e55d3-136a-4483-aa91-531cd155e891"  width="400">
->>>>>>> 97c5b872
 
 ## Installation
 To clone the repository, run the following:
